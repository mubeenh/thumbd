var aws = require('aws-sdk'),
	config = require('./config').Config,
	Saver = require('./saver').Saver,
	_ = require('underscore');

/**
 * Initialize the Client
 *
 * @param object opts The Client options
 */
function Client(opts) {

	// allow sqs to be overridden
	// in tests.
	if (opts && opts.sqs) {
		this.sqs = opts.sqs;
		delete opts.sqs;
	} else {
		this.sqs = new aws.SQS({
			accessKeyId: config.get('awsKey'),
			secretAccessKey: config.get('awsSecret'),
			region: config.get('awsRegion')
		});
	}

	config.extend(opts);

	config.set('sqsQueueUrl', this.sqs.endpoint.protocol + '//' + this.sqs.endpoint.hostname + '/' + config.get('sqsQueue'));
}

/**
 * Upload a local file to S3, so that we can later thumbnail it.
 *
 * @param string source path to local file.
 * @param string destination key of file in remote s3 bucket.
 * @param function callback fired when image is uploaded. Optional.
 */
Client.prototype.upload = function(source, destination, callback) {
	var saver = new Saver();
	saver.save(source, destination, callback);
};

/**
 * Submit a thumbnailing job over SQS.
 *
 * @param string originalImagePaths Path to the image in S3 that thumbnailing should be performed on,
 *    can optionally be an array of resources.
 * @param array thumbnailDescriptions Thumbnailing meta information, see README.md.
 * @param object opts additional options
 *   @opt prefix alternative prefix for saving thumbnail.
 * @param function callback The callback function. Optional.
 */
<<<<<<< HEAD
Client.prototype.thumbnail = function(originalImagePath, thumbnailDescriptions, callback) {
	this.job({
		resources: [ originalImagePath ],
		prefix: originalImagePath.split('.').slice(0, -1).join('.'),
		descriptions: thumbnailDescriptions
	}, function (err, result) {
		if (callback) callback(err, result);
	});
};

/**
 * Submit a job over SQS.
 *
 * @param array resources An array of s3 resoures to download to be used in this task.
 * @param string prefix The prefix of where to save the output back on s3.
 * @param array taskDescriptions Task meta information, see README.md.
 * @param function callback The callback function. Optional.
 */
Client.prototype.job = function(job, callback) {
	/**
		job = {
			"resources": [
				"/foo/awesome.jpg",
				"/foo/pictures.jpg",
				"/foo/here.jpg"
			],
			"prefix": "/foo/montage",
			"descriptions": [{
				"suffix": "small",
				"width": 64,
				"height": 64
			}],
			"notify": "http://url.to.ping/when/job/is/complete"
		}
	*/
	this.sqs.sendMessage({QueueUrl: config.get('sqsQueueUrl'), MessageBody: JSON.stringify(job)}, function (err, result) {
=======
Client.prototype.thumbnail = function(originalImagePaths, thumbnailDescriptions, opts, callback) {
	/**
		job = {
			"resources": [
				"/foo/awesome.jpg"
			],
			"prefix": "/foo/awesome",
			"descriptions": [{
				"suffix": "small",
				"width": 64,
				"height": 64
			}],
		}
	*/

	// additional options can be provided.
	if (typeof opts === 'function') {
		callback = opts;
		opts = {};
	}

	// allow for either a single S3 resource, or an array.
	if (!_.isArray(originalImagePaths)) originalImagePaths = [originalImagePaths];

	// override defaults with opts.
	opts = _.extend({
		prefix: originalImagePaths[0].split('.').slice(0, -1).join('.')
	}, opts);

	this.sqs.sendMessage({QueueUrl: config.get('sqsQueueUrl'), MessageBody: JSON.stringify({
		resources: originalImagePaths,
		prefix: opts.prefix,
		descriptions: thumbnailDescriptions
	})}, function (err, result) {
>>>>>>> d8f2d473
		if (callback) callback(err, result);
	});
};

exports.Client = Client;<|MERGE_RESOLUTION|>--- conflicted
+++ resolved
@@ -50,44 +50,6 @@
  *   @opt prefix alternative prefix for saving thumbnail.
  * @param function callback The callback function. Optional.
  */
-<<<<<<< HEAD
-Client.prototype.thumbnail = function(originalImagePath, thumbnailDescriptions, callback) {
-	this.job({
-		resources: [ originalImagePath ],
-		prefix: originalImagePath.split('.').slice(0, -1).join('.'),
-		descriptions: thumbnailDescriptions
-	}, function (err, result) {
-		if (callback) callback(err, result);
-	});
-};
-
-/**
- * Submit a job over SQS.
- *
- * @param array resources An array of s3 resoures to download to be used in this task.
- * @param string prefix The prefix of where to save the output back on s3.
- * @param array taskDescriptions Task meta information, see README.md.
- * @param function callback The callback function. Optional.
- */
-Client.prototype.job = function(job, callback) {
-	/**
-		job = {
-			"resources": [
-				"/foo/awesome.jpg",
-				"/foo/pictures.jpg",
-				"/foo/here.jpg"
-			],
-			"prefix": "/foo/montage",
-			"descriptions": [{
-				"suffix": "small",
-				"width": 64,
-				"height": 64
-			}],
-			"notify": "http://url.to.ping/when/job/is/complete"
-		}
-	*/
-	this.sqs.sendMessage({QueueUrl: config.get('sqsQueueUrl'), MessageBody: JSON.stringify(job)}, function (err, result) {
-=======
 Client.prototype.thumbnail = function(originalImagePaths, thumbnailDescriptions, opts, callback) {
 	/**
 		job = {
@@ -120,9 +82,9 @@
 	this.sqs.sendMessage({QueueUrl: config.get('sqsQueueUrl'), MessageBody: JSON.stringify({
 		resources: originalImagePaths,
 		prefix: opts.prefix,
+		notify: opts.notify,
 		descriptions: thumbnailDescriptions
 	})}, function (err, result) {
->>>>>>> d8f2d473
 		if (callback) callback(err, result);
 	});
 };
