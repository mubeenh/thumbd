var knox = require('knox'),
	_ = require('underscore'),
	url = require('url');

function Saver(opts) {
	_.extend(this, {
		aws_key: process.env.AWS_KEY,
		aws_secret: process.env.AWS_SECRET,
		bucket: process.env.BUCKET,
<<<<<<< HEAD
		s3_acl: (process.env.S3_ACL || 'private')
=======
		s3_storage_class: (process.env.S3_STORAGE_CLASS || 'STANDARD')
>>>>>>> 000ec438
	}, opts);
	
	if (this.s3) return;
	
	this.s3 = knox.createClient({
		key: this.aws_key,
		secret: this.aws_secret,
		bucket: this.bucket
	});
}

Saver.prototype.save = function(source, destination, callback) {
	var headers = {
<<<<<<< HEAD
		'x-amz-acl': this.s3_acl
=======
		'x-amz-storage-class': this.s3_storage_class
>>>>>>> 000ec438
	};

	if (destination.match(/https?:\/\//)) {
		destination = this.destinationFromURL(destination);
	}

	this.s3.putFile(source, encodeURI(destination), headers, function(err, res){
		if (err) {
			callback(err);
		} else {
			console.log('saved ' + source + ' to ' + destination)
			callback();
		}
	});
};

Saver.prototype.destinationFromURL = function(destination) {
	var parsedURL = url.parse(destination);
	return parsedURL.hostname + parsedURL.path;
};

exports.Saver = Saver;<|MERGE_RESOLUTION|>--- conflicted
+++ resolved
@@ -7,11 +7,8 @@
 		aws_key: process.env.AWS_KEY,
 		aws_secret: process.env.AWS_SECRET,
 		bucket: process.env.BUCKET,
-<<<<<<< HEAD
-		s3_acl: (process.env.S3_ACL || 'private')
-=======
+		s3_acl: (process.env.S3_ACL || 'private'),
 		s3_storage_class: (process.env.S3_STORAGE_CLASS || 'STANDARD')
->>>>>>> 000ec438
 	}, opts);
 	
 	if (this.s3) return;
@@ -25,11 +22,8 @@
 
 Saver.prototype.save = function(source, destination, callback) {
 	var headers = {
-<<<<<<< HEAD
-		'x-amz-acl': this.s3_acl
-=======
+		'x-amz-acl': this.s3_acl,
 		'x-amz-storage-class': this.s3_storage_class
->>>>>>> 000ec438
 	};
 
 	if (destination.match(/https?:\/\//)) {
