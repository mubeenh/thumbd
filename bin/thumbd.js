--- conflicted
+++ resolved
@@ -10,11 +10,8 @@
 	serverOpts = {
 		aws_key: process.env.AWS_KEY,
 		aws_secret: process.env.AWS_SECRET,
-<<<<<<< HEAD
 		s3_acl: (process.env.S3_ACL || 'private'),
-=======
 		s3_storage_class: (process.env.S3_STORAGE_CLASS || 'STANDARD'),
->>>>>>> 000ec438
 		sqs_queue: process.env.SQS_QUEUE,
 		bucket: process.env.BUCKET,
 		tmp_dir: (process.env.tmp_dir || '/tmp'),
@@ -58,11 +55,8 @@
 
 			var saver = new thumbd.Saver({
 				s3: s3,
-<<<<<<< HEAD
-				s3_acl: opts.s3_acl
-=======
+				s3_acl: opts.s3_acl,
 				s3_storage_class: opts.s3_storage_class
->>>>>>> 000ec438
 			});
 
 			var thumbnailer = new thumbd.Thumbnailer({
